--- conflicted
+++ resolved
@@ -524,12 +524,6 @@
             # check for tensors and convert them to floats
             df = df.apply(convert_tensors)
 
-<<<<<<< HEAD
-            # check for tensors and convert them to floats
-            df = df.apply(convert_tensors)
-
-=======
->>>>>>> d188c777
             # check for any float64 columns and convert them to floats
             df = df.map(lambda x: float(x) if isinstance(x, np.float64) else x)
 
