# SPDX-FileCopyrightText: ASSUME Developers
#
# SPDX-License-Identifier: AGPL-3.0-or-later

import logging
from typing import List, Tuple

import numpy as np
import pandas as pd
import pypsa

from assume.common.grid_utils import (
    add_backup_generators,
    add_generators,
    add_nodal_loads,
    calculate_network_meta,
    read_pypsa_grid,
)
from assume.common.market_objects import MarketConfig, Orderbook
from assume.markets.base_market import MarketRole

log = logging.getLogger(__name__)

logging.getLogger("linopy").setLevel(logging.WARNING)


class NodalMarketRole(MarketRole):
    """

    A market role that performs market clearing at each node (bus) in an electricity network.
    It uses PyPSA to model the electricity network and perform market clearing.

    Args:
        marketconfig (MarketConfig): The market configuration.

    Notes:
        Users can also configure the path to the network data, the solver to be used,
        and the backup marginal cost in the param_dict of the market configuration.

    """

    required_fields = ["node", "max_power", "min_power"]

    def __init__(self, marketconfig: MarketConfig):
        super().__init__(marketconfig)

        self.network = pypsa.Network()
        # set snapshots as list from the value marketconfig.producs.count converted to list
        self.network.snapshots = range(marketconfig.market_products[0].count)
        assert self.grid_data

        read_pypsa_grid(
            network=self.network,
            grid_dict=self.grid_data,
        )
        add_generators(
            network=self.network,
            generators=self.grid_data["generators"],
        )
        add_backup_generators(
            network=self.network,
            backup_marginal_cost=marketconfig.param_dict.get(
                "backup_marginal_cost", 10e4
            ),
        )
        add_nodal_loads(
            network=self.network,
            loads=self.grid_data["loads"],
        )

        self.solver = marketconfig.param_dict.get("solver", "glpk")
        self.env = None

        if self.solver == "gurobi":
            try:
                from gurobipy import Env

                self.env = Env()
                self.env.setParam("LogToConsole", 0)
            except ImportError:
                log.error("gurobi not installed - using GLPK")
                self.solver = "glpk"

        # set the market clearing principle
        # as pay as bid or pay as clear
        self.payment_mechanism = marketconfig.param_dict.get(
            "payment_mechanism", "pay_as_bid"
        )
        assert self.payment_mechanism in ["pay_as_bid", "pay_as_clear"]

    def setup(self):
        super().setup()

    def clear(
<<<<<<< HEAD
        self, orderbook: Orderbook, market_products: list[MarketProduct]
=======
        self, orderbook: Orderbook, market_products
>>>>>>> 6ef25e0a
    ) -> tuple[Orderbook, Orderbook, list[dict]]:
        """
        Clears the market by running a linear optimal power flow (LOPF) with PyPSA.

        Args:
            orderbook (Orderbook): The orderbook to be cleared.
            market_products (list[MarketProduct]): The products for which clearing happens.

        Returns:
            Tuple[Orderbook, Orderbook, List[dict]]: The accepted orderbook, rejected orderbook and market metadata.
        """

        orderbook_df = pd.DataFrame(orderbook)
        orderbook_df["accepted_volume"] = 0.0
        orderbook_df["accepted_price"] = 0.0

        # Now you can pivot the DataFrame
        volume_pivot = orderbook_df.pivot(
            index="start_time", columns="unit_id", values="volume"
        )
        max_power_pivot = orderbook_df.pivot(
            index="start_time", columns="unit_id", values="max_power"
        )
        min_power_pivot = orderbook_df.pivot(
            index="start_time", columns="unit_id", values="min_power"
        )
        costs = orderbook_df.pivot(
            index="start_time", columns="unit_id", values="price"
        )
        # change costs to negative where volume is negative
        costs = costs.where(volume_pivot > 0, -costs)

        # Calculate p_max_pu_up as difference between max_power and accepted volume
        p_max_pu = volume_pivot.div(max_power_pivot.where(max_power_pivot != 0, np.inf))

        # Calculate p_max_pu_down as difference between accepted volume and min_power
        p_min_pu = min_power_pivot.div(
            max_power_pivot.where(max_power_pivot != 0, np.inf)
        )
        p_min_pu = p_min_pu.clip(lower=0)  # Ensure no negative values

        # reset indexes for all dataframes
        p_max_pu.reset_index(inplace=True, drop=True)
        p_min_pu.reset_index(inplace=True, drop=True)
        costs.reset_index(inplace=True, drop=True)

        # Update the network parameters
        nodal_network = self.network.copy()

        # Update p_max_pu for generators with _up and _down suffixes
        nodal_network.generators_t.p_max_pu.update(p_max_pu)
        nodal_network.generators_t.p_min_pu.update(p_min_pu)

        # Add _up and _down suffix to costs and update the network
        nodal_network.generators_t.marginal_cost.update(costs)

        status, termination_condition = nodal_network.optimize(
            solver_name=self.solver,
            env=self.env,
        )

        if status != "ok":
            log.error(f"Solver exited with {termination_condition}")
            raise Exception("Solver in redispatch market did not converge")

        # process dispatch data
        self.process_dispatch_data(network=nodal_network, orderbook_df=orderbook_df)

        # return orderbook_df back to orderbook format as list of dicts
        accepted_orders = orderbook_df.to_dict("records")
        rejected_orders = []
        meta = []

        # calculate meta data such as total upwared and downward redispatch, total backup dispatch
        # and total redispatch cost
        for i, product in enumerate(market_products):
            meta.extend(
                calculate_network_meta(network=nodal_network, product=product, i=i)
            )

        # remove all orders to clean up the orderbook and avoid double clearing
        self.all_orders = []

        return accepted_orders, rejected_orders, meta

    def process_dispatch_data(self, network: pypsa.Network, orderbook_df: pd.DataFrame):
        """
        This function processes the dispatch data to calculate the dispatch volumes and prices
        and update the orderbook with the accepted volumes and prices.

        Args:
            orderbook_df (pd.DataFrame): The orderbook to be cleared.
        """

        # Get all generators except for _backup generators
        generators_t_p = network.generators_t.p.filter(regex="^(?!.*_backup)").copy()

        # select demand units as those with negative volume in orderbook
        demand_units = orderbook_df[orderbook_df["volume"] < 0]["unit_id"].unique()

        # change values to negative for demand units
        generators_t_p.loc[:, demand_units] *= -1

        # Find intersection of unit_ids in orderbook_df and columns in redispatch_volumes for direct mapping
        valid_units = orderbook_df["unit_id"].unique()

        for unit in valid_units:
            unit_orders = orderbook_df["unit_id"] == unit

            orderbook_df.loc[unit_orders, "accepted_volume"] += generators_t_p[
                unit
            ].values

            if self.payment_mechanism == "pay_as_bid":
                # set accepted price as the price bid price from the orderbook
                orderbook_df.loc[unit_orders, "accepted_price"] = np.where(
                    orderbook_df.loc[unit_orders, "accepted_volume"] > 0,
                    orderbook_df.loc[unit_orders, "price"],
                    np.where(
                        orderbook_df.loc[unit_orders, "accepted_volume"] < 0,
                        orderbook_df.loc[unit_orders, "price"],
                        0,  # This sets accepted_price to 0 when accepted_volume is exactly 0
                    ),
                )

            elif self.payment_mechanism == "pay_as_clear":
                # set accepted price as the nodal marginal price
                nodal_marginal_prices = -network.buses_t.marginal_price
                unit_node = orderbook_df.loc[unit_orders, "node"].values[0]

                orderbook_df.loc[unit_orders, "accepted_price"] = np.where(
                    orderbook_df.loc[unit_orders, "accepted_volume"] != 0,
                    nodal_marginal_prices[unit_node],
                    0,
                )<|MERGE_RESOLUTION|>--- conflicted
+++ resolved
@@ -92,11 +92,7 @@
         super().setup()
 
     def clear(
-<<<<<<< HEAD
-        self, orderbook: Orderbook, market_products: list[MarketProduct]
-=======
         self, orderbook: Orderbook, market_products
->>>>>>> 6ef25e0a
     ) -> tuple[Orderbook, Orderbook, list[dict]]:
         """
         Clears the market by running a linear optimal power flow (LOPF) with PyPSA.
