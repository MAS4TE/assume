--- conflicted
+++ resolved
@@ -72,20 +72,9 @@
 
         self.solver = marketconfig.param_dict.get("solver", "highs")
         if self.solver == "gurobi":
-<<<<<<< HEAD
-            try:
-                from gurobipy import Env
-
-                self.env = Env()
-                self.env.setParam("LogToConsole", 0)
-            except ImportError:
-                logger.error("gurobi not installed - using GLPK")
-                self.solver = "glpk"
-=======
             self.solver_options = {"LogToConsole": 0, "OutputFlag": 0}
         elif self.solver == "highs":
             self.solver_options = {"output_flag": False, "log_to_console": False}
->>>>>>> b1f96713
 
         # set the market clearing principle
         # as pay as bid or pay as clear
