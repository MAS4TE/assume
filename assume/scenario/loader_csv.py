# SPDX-FileCopyrightText: ASSUME Developers
#
# SPDX-License-Identifier: AGPL-3.0-or-later

import copy
import logging
from collections import defaultdict
from datetime import datetime, timedelta
from pathlib import Path

import dateutil.rrule as rr
import numpy as np
import pandas as pd
import yaml
from tqdm import tqdm

from assume.common.base import LearningConfig
from assume.common.exceptions import AssumeException
from assume.common.forecasts import CsvForecaster, Forecaster
from assume.common.market_objects import MarketConfig, MarketProduct
from assume.common.utils import convert_to_rrule_freq
from assume.world import World

logger = logging.getLogger(__name__)


def load_file(
    path: str,
    config: dict,
    file_name: str,
    index: pd.DatetimeIndex | None = None,
) -> pd.DataFrame:
    """
    Loads a csv file from the given path and returns a dataframe.

    The config file is used to check if the file name is specified in the config file,
    otherwise defaults to the file name.

    If the index is specified, the dataframe is resampled to the index, if possible. If not, None is returned.

    Args:
        path (str): The path to the csv file.
        config (dict): The config file containing file mappings.
        file_name (str): The name of the csv file.
        index (pd.DatetimeIndex, optional): The index of the dataframe. Defaults to None.

    Returns:
        pandas.DataFrame: The dataframe containing the loaded data.

    Raises:
        FileNotFoundError: If the specified file is not found, returns None.
    """
    df = None

    if file_name in config:
        file_path = f"{path}/{config[file_name]}"
    else:
        file_path = f"{path}/{file_name}.csv"

    try:
        df = pd.read_csv(
            file_path,
            index_col=0,
            encoding="utf-8",
            na_values=["n.a.", "None", "-", "none", "nan"],
            parse_dates=index is not None,
        )

        for col in df:
            # check if the column is of dtype int
            if df[col].dtype == "int":
                # convert the column to float
                df[col] = df[col].astype(float)

        if index is not None:
            if len(df.index) == 1:
                return df

            if len(df.index) != len(index) and not isinstance(
                df.index, pd.DatetimeIndex
            ):
                logger.warning(
                    f"{file_name}: simulation time line does not match length of dataframe and index is not a datetimeindex. Returning None."
                )
                return None

            df.index.freq = df.index.inferred_freq

            if len(df.index) < len(index) and df.index.freq == index.freq:
                logger.warning(
                    f"{file_name}: simulation time line is longer than length of the dataframe. Returning None."
                )
                return None

            if df.index.freq < index.freq:
                df = df.resample(index.freq).mean()
                logger.info(f"Downsampling {file_name} successful.")

            elif df.index.freq > index.freq or len(df.index) < len(index):
                logger.warning("Upsampling not implemented yet. Returning None.")
                return None

            df = df.loc[index]

        return df

    except FileNotFoundError:
        logger.info(f"{file_name} not found. Returning None")
        return None


def replace_paths(config: dict, inputs_path: str):
    """
    This function replaces all config items which end with "_path"
    to one starting with the given inputs_path.
    So that paths in the config are relative to the inputs_path where the config is read from.

    Args:
        config (dict): the config dict read from yaml
        inputs_path (str): the base path from the config

    Returns:
        dict: the adjusted config dict
    """

    if isinstance(config, dict):
        for key, value in config.items():
            if isinstance(value, dict | list):
                config[key] = replace_paths(value, inputs_path)
            elif isinstance(key, str) and key.endswith("_path") and value is not None:
                if not value.startswith(inputs_path):
                    config[key] = inputs_path + "/" + value
    elif isinstance(config, list):
        for i, item in enumerate(config):
            config[i] = replace_paths(item, inputs_path)
    return config


def make_market_config(
    id: str,
    market_params: dict,
    world_start: datetime,
    world_end: datetime,
) -> MarketConfig:
    """
    Create a market config from a given dictionary.

    Args:
    id (str): The id of the market.
    market_params (dict): The market parameters.
    world_start (datetime.datetime): The start time of the world.
    world_end (datetime.datetime): The end time of the world.

    Returns:
    MarketConfig: The market config.
    """
    freq, interval = convert_to_rrule_freq(market_params["opening_frequency"])
    start = market_params.get("start_date")
    end = market_params.get("end_date")
    if start:
        start = pd.Timestamp(start)
    if end:
        end = pd.Timestamp(end)
    start = start or world_start
    end = end or world_end

    market_products = [
        MarketProduct(
            duration=pd.Timedelta(product["duration"]),
            count=product["count"],
            first_delivery=pd.Timedelta(product["first_delivery"]),
        )
        for product in market_params["products"]
    ]
    market_config = MarketConfig(
        market_id=id,
        market_products=market_products,
        product_type=market_params.get("product_type", "energy"),
        opening_hours=rr.rrule(
            freq=freq,
            interval=interval,
            dtstart=start,
            until=end,
            cache=True,
        ),
        opening_duration=pd.Timedelta(market_params["opening_duration"]),
        market_mechanism=market_params["market_mechanism"],
        maximum_bid_volume=market_params.get("maximum_bid_volume", 1e6),
        maximum_bid_price=market_params.get("maximum_bid_price", 3000),
        minimum_bid_price=market_params.get("minimum_bid_price", -3000),
        maximum_gradient=market_params.get("max_gradient"),
        volume_unit=market_params.get("volume_unit", "MW"),
        volume_tick=market_params.get("volume_tick"),
        price_unit=market_params.get("price_unit", "€/MWh"),
        price_tick=market_params.get("price_tick"),
        additional_fields=market_params.get("additional_fields", []),
        supports_get_unmatched=market_params.get("supports_get_unmatched", False),
        param_dict=market_params.get("param_dict", {}),
    )

    return market_config


def read_grid(network_path: str | Path) -> dict[str, pd.DataFrame]:
    network_path = Path(network_path)
    buses = pd.read_csv(network_path / "buses.csv", index_col=0)
    lines = pd.read_csv(network_path / "lines.csv", index_col=0)
    generators = pd.read_csv(network_path / "powerplant_units.csv", index_col=0)
    loads = pd.read_csv(network_path / "demand_units.csv", index_col=0)

    return {
        "buses": buses,
        "lines": lines,
        "generators": generators,
        "loads": loads,
    }


def add_units(
    units_df: pd.DataFrame,
    unit_type: str,
    world: World,
    forecaster: Forecaster,
) -> None:
    """
    Add units to the world from a given dataframe.
    The callback is used to adjust unit_params depending on the unit_type, before adding the unit to the world.

    Args:
        units_df (pandas.DataFrame): The dataframe containing the units.
        unit_type (str): The type of the unit.
        world (World): The world to which the units will be added.
        forecaster (Forecaster): The forecaster used for adding the units.
    """
    if units_df is None:
        return

    logger.info(f"Adding {unit_type} units")

    units_df = units_df.fillna(0)
    for unit_name, unit_params in units_df.iterrows():
        bidding_strategies = {
            key.split("bidding_")[1]: unit_params[key]
            for key in unit_params.keys()
            if key.startswith("bidding_")
        }
        unit_params["bidding_strategies"] = bidding_strategies
        operator_id = unit_params["unit_operator"]
        del unit_params["unit_operator"]
        world.add_unit(
            id=unit_name,
            unit_type=unit_type,
            unit_operator_id=operator_id,
            unit_params=unit_params,
            forecaster=forecaster,
        )


def read_units(
    units_df: pd.DataFrame,
    unit_type: str,
    forecaster: Forecaster,
) -> dict[str, list[dict]]:
    """
    Add units to the world from a given dataframe.
    The callback is used to adjust unit_params depending on the unit_type, before adding the unit to the world.

    Args:
        units_df (pandas.DataFrame): The dataframe containing the units.
        unit_type (str): The type of the unit.
        forecaster (Forecaster): The forecaster used for adding the units.
    """
    if units_df is None:
        return {}

    logger.info(f"Adding {unit_type} units")
    units_dict = defaultdict(list)

    units_df = units_df.fillna(0)
    for unit_name, unit_params in units_df.iterrows():
        bidding_strategies = {
            key.split("bidding_")[1]: unit_params[key]
            for key in unit_params.keys()
            if key.startswith("bidding_")
        }
        unit_params["bidding_strategies"] = bidding_strategies
        operator_id = unit_params["unit_operator"]
        del unit_params["unit_operator"]
        units_dict[operator_id].append(
            dict(
                id=unit_name,
                unit_type=unit_type,
                unit_operator_id=operator_id,
                unit_params=unit_params,
                forecaster=forecaster,
            )
        )
    return units_dict


def load_config_and_create_forecaster(
    inputs_path: str,
    scenario: str,
    study_case: str,
) -> dict[str, object]:
    """
    Load the configuration and files for a given scenario and study case. This function
    allows us to load the files and config only once when running multiple iterations of the same scenario.

    Args:
        inputs_path (str): The path to the folder containing input files necessary for the scenario.
        scenario (str): The name of the scenario to be loaded.
        study_case (str): The specific study case within the scenario to be loaded.

    Returns:
        dict[str, object]:: A dictionary containing the configuration and loaded files for the scenario and study case.
    """

    path = f"{inputs_path}/{scenario}"
    with open(f"{path}/config.yaml") as f:
        config = yaml.safe_load(f)
    if not study_case:
        study_case = list(config.keys())[0]
    config = config[study_case]

    sim_id = config.get("simulation_id", f"{scenario}_{study_case}")

    start = pd.Timestamp(config["start_date"])
    end = pd.Timestamp(config["end_date"])

    index = pd.date_range(
        start=start,
        end=end + timedelta(days=1),
        freq=config["time_step"],
    )

    powerplant_units = load_file(path=path, config=config, file_name="powerplant_units")
    storage_units = load_file(path=path, config=config, file_name="storage_units")
    demand_units = load_file(path=path, config=config, file_name="demand_units")

    if powerplant_units is None or demand_units is None:
        raise ValueError("No power plant or no demand units were provided!")

    forecasts_df = load_file(
        path=path, config=config, file_name="forecasts_df", index=index
    )
    demand_df = load_file(path=path, config=config, file_name="demand_df", index=index)
    if demand_df is None:
        raise ValueError("No demand time series was provided!")
    cross_border_flows_df = load_file(
        path=path, config=config, file_name="cross_border_flows", index=index
    )
    availability = load_file(
        path=path, config=config, file_name="availability_df", index=index
    )
    electricity_prices_df = load_file(
        path=path, config=config, file_name="electricity_prices", index=index
    )
    price_forecast_df = load_file(
        path=path, config=config, file_name="price_forecasts", index=index
    )
    fuel_prices_df = load_file(
        path=path, config=config, file_name="fuel_prices_df", index=index
    )
    temperature_df = load_file(
        path=path, config=config, file_name="temperature", index=index
    )

    forecaster = CsvForecaster(
        index=index,
        powerplants_units=powerplant_units,
        demand_units=demand_units,
        market_configs=config["markets_config"],
    )

    forecaster.set_forecast(forecasts_df)
    forecaster.set_forecast(demand_df)
    forecaster.set_forecast(cross_border_flows_df)
    forecaster.set_forecast(availability, prefix="availability_")
    forecaster.set_forecast(electricity_prices_df)
    forecaster.set_forecast(price_forecast_df, "price_")
    forecaster.set_forecast(fuel_prices_df, prefix="fuel_price_")
    forecaster.set_forecast(temperature_df)
    forecaster.calc_forecast_if_needed()

    return {
        "config": config,
        "sim_id": sim_id,
        "path": path,
        "start": start,
        "end": end,
        "index": index,
        "powerplant_units": powerplant_units,
        "storage_units": storage_units,
        "demand_units": demand_units,
        "forecaster": forecaster,
    }


async def async_setup_world(
    world: World,
    scenario_data: dict[str, object],
    study_case: str,
    perform_evaluation: bool = False,
    terminate_learning: bool = False,
    episode: int = 0,
    eval_episode: int = 0,
) -> None:
    """
    Load a scenario from a given path.

    This function loads a scenario within a specified study case from a given path, setting up the world environment for simulation and learning.

    Args:
        world (World): An instance of the World class representing the simulation environment.
        scenario_data (dict): A dictionary containing the configuration and loaded files for the scenario and study case.
        study_case (str): The specific study case within the scenario to be loaded.
        perform_evaluation (bool, optional): A flag indicating whether evaluation should be performed. Defaults to False.
        terminate_learning (bool, optional): An automatically set flag indicating that we terminated the learning process now, either because we reach the end of the episode itteration or because we triggered an early stopping.
        episode (int, optional): The episode number for learning. Defaults to 0.
        eval_episode (int, optional): The episode number for evaluation. Defaults to 0.

    Raises:
        ValueError: If the specified scenario or study case is not found in the provided inputs.

    """
    # make a deep copy of the scenario data to avoid changing the original data
    scenario_data = copy.deepcopy(scenario_data)

    sim_id = scenario_data["sim_id"]
    config = scenario_data["config"]
    start = scenario_data["start"]
    end = scenario_data["end"]
    index = scenario_data["index"]
    powerplant_units = scenario_data["powerplant_units"]
    storage_units = scenario_data["storage_units"]
    demand_units = scenario_data["demand_units"]
    forecaster = scenario_data["forecaster"]

    save_frequency_hours = config.get("save_frequency_hours", 48)

    learning_config: LearningConfig = config.get("learning_config", {})
    bidding_strategy_params = config.get("bidding_strategy_params", {})

    learning_config["learning_mode"] = config.get("learning_mode", False)
    learning_config["perform_evaluation"] = perform_evaluation

    if terminate_learning:
        learning_config["learning_mode"] = False
        learning_config["perform_evaluation"] = False

    if not learning_config.get("trained_policies_save_path"):
        if learning_config["learning_mode"]:
            path = f"learned_strategies/{study_case}"
        else:
            path = f"learned_strategies/{study_case}/last_policies"

        learning_config["trained_policies_save_path"] = path

    config = replace_paths(config, scenario_data["path"])

    if learning_config.get("learning_mode", False) and not learning_config.get(
        "perform_evaluation", False
    ):
        sim_id = f"{sim_id}_{episode}"

    elif learning_config.get("learning_mode", False) and learning_config.get(
        "perform_evaluation", False
    ):
        sim_id = f"{sim_id}_eval_{eval_episode}"

    world.reset()

    await world.setup(
        start=start,
        end=end,
        save_frequency_hours=save_frequency_hours,
        simulation_id=sim_id,
        learning_config=learning_config,
        bidding_params=bidding_strategy_params,
        index=index,
        forecaster=forecaster,
    )

    # get the market config from the config file and add the markets
    logger.info("Adding markets")
    for market_id, market_params in config["markets_config"].items():
        market_config = make_market_config(
            id=market_id,
            market_params=market_params,
            world_start=start,
            world_end=end,
        )
        if "network_path" in market_config.param_dict.keys():
            grid_data = read_grid(market_config.param_dict["network_path"])
            market_config.param_dict["grid_data"] = grid_data

        operator_id = str(market_params["operator"])
        if operator_id not in world.market_operators:
            world.add_market_operator(id=operator_id)

        world.add_market(
            market_operator_id=operator_id,
            market_config=market_config,
        )

    # add the unit operators using unique unit operator names in the powerplants csv
    logger.info("Adding unit operators")

<<<<<<< HEAD
    units = defaultdict(list)
    pwp_plants = read_units(
=======
    for company_name in set(all_operators):
        if company_name == "Operator-RL" and world.learning_mode:
            world.add_rl_unit_operator(id="Operator-RL")
        else:
            world.add_unit_operator(id=str(company_name))

    # add the units to corresponding unit operators
    add_units(
>>>>>>> 70547e66
        units_df=powerplant_units,
        unit_type="power_plant",
        forecaster=forecaster,
    )

    str_plants = read_units(
        units_df=storage_units,
        unit_type="storage",
        forecaster=forecaster,
    )

    dem_plants = read_units(
        units_df=demand_units,
        unit_type="demand",
        forecaster=forecaster,
    )
    for op, op_units in pwp_plants.items():
        units[op].extend(op_units)
    for op, op_units in str_plants.items():
        units[op].extend(op_units)
    for op, op_units in dem_plants.items():
        units[op].extend(op_units)

    # add central RL unit operator that handels all RL units
    if world.learning_mode and "Operator-RL":
        # this adds the Operator-RL to the keys of the defaultdict
        units["Operator-RL"]

    if world.distributed_role is True:
        for op, op_units in units.items():
            await world.add_units_with_operator(op, op_units)
    else:
        for company_name in set(units.keys()):
            await world.add_unit_operator(id=str(company_name))

        # add the units to corresponding unit operators
        for op, op_units in units.items():
            for unit in op_units:
                await world.async_add_unit(**unit)
    if (
        world.learning_mode
        and world.learning_role is not None
        and len(world.learning_role.rl_strats) == 0
    ):
        raise ValueError("No RL units/strategies were provided!")


def setup_world(
    world: World,
    scenario_data: dict[str, object],
    study_case: str,
    perform_evaluation: bool = False,
    terminate_learning: bool = False,
    episode: int = 0,
    eval_episode: int = 0,
) -> None:
    world.loop.run_until_complete(
        async_setup_world(
            world=world,
            scenario_data=scenario_data,
            study_case=study_case,
            perform_evaluation=perform_evaluation,
            terminate_learning=terminate_learning,
            episode=episode,
            eval_episode=eval_episode,
        )
    )


def load_scenario_folder(
    world: World,
    inputs_path: str,
    scenario: str,
    study_case: str,
    perform_evaluation: bool = False,
    terminate_learning: bool = False,
    episode: int = 1,
    eval_episode: int = 1,
):
    """
    Load a scenario from a given path.

    This function loads a scenario within a specified study case from a given path, setting up the world environment for simulation and learning.

    Args:
        world (World): An instance of the World class representing the simulation environment.
        inputs_path (str): The path to the folder containing input files necessary for the scenario.
        scenario (str): The name of the scenario to be loaded.
        study_case (str): The specific study case within the scenario to be loaded.
        perform_evaluation (bool, optional): A flag indicating whether evaluation should be performed. Defaults to False.
        terminate_learning (bool, optional): An automatically set flag indicating that we terminated the learning process now, either because we reach the end of the episode itteration or because we triggered an early stopping.
        episode (int, optional): The episode number for learning. Defaults to 0.
        eval_episode (int, optional): The episode number for evaluation. Defaults to 0.

    Raises:
        ValueError: If the specified scenario or study case is not found in the provided inputs.

    Example:
        >>> load_scenario_folder(
            world=world,
            inputs_path="/path/to/inputs",
            scenario="scenario_name",
            study_case="study_case_name",
            perform_evaluation=False,
            episode=1,
            eval_episode=1,
            trained_policies_save_path="",
        )

    Notes:
        - The function sets up the world environment based on the provided inputs and configuration files.
        - If `perform_evaluation` is set to True, the function performs evaluation using the specified evaluation episode number.
        - The function utilizes the specified inputs to configure the simulation environment, including market parameters, unit operators, and forecasting data.
        - After calling this function, the world environment is prepared for further simulation and analysis.

    """
    logger.info(f"Starting Scenario {scenario}/{study_case} from {inputs_path}")

    scenario_data = load_config_and_create_forecaster(inputs_path, scenario, study_case)

    setup_world(
        world=world,
        scenario_data=scenario_data,
        study_case=study_case,
        perform_evaluation=perform_evaluation,
        terminate_learning=terminate_learning,
        episode=episode,
        eval_episode=eval_episode,
    )


async def async_load_custom_units(
    world: World,
    inputs_path: str,
    scenario: str,
    file_name: str,
    unit_type: str,
) -> None:
    """
    Load custom units from a given path.

    This function loads custom units of a specified type from a given path within a scenario, adding them to the world environment for simulation.

    Args:
        world (World): An instance of the World class representing the simulation environment.
        inputs_path (str): The path to the folder containing input files necessary for the custom units.
        scenario (str): The name of the scenario from which the custom units are to be loaded.
        file_name (str): The name of the file containing the custom units.
        unit_type (str): The type of the custom units to be loaded.
    """
    path = f"{inputs_path}/{scenario}"

    custom_units = load_file(
        path=path,
        config={},
        file_name=file_name,
    )

    if custom_units is None:
        logger.warning(f"No {file_name} units were provided!")

    operators = custom_units.unit_operator.unique()
    for operator in operators:
        if operator not in world.unit_operators:
            world.add_unit_operator(id=str(operator))

    add_units(
        units_df=custom_units,
        unit_type=unit_type,
        world=world,
        forecaster=world.forecaster,
    )


def load_custom_units(
    world: World,
    inputs_path: str,
    scenario: str,
    file_name: str,
    unit_type: str,
) -> None:
    """
    Load custom units from a given path.

    This function loads custom units of a specified type from a given path within a scenario, adding them to the world environment for simulation.

    Args:
        world (World): An instance of the World class representing the simulation environment.
        inputs_path (str): The path to the folder containing input files necessary for the custom units.
        scenario (str): The name of the scenario from which the custom units are to be loaded.
        file_name (str): The name of the file containing the custom units.
        unit_type (str): The type of the custom units to be loaded.

    Example:
        >>> load_custom_units(
            world=world,
            inputs_path="/path/to/inputs",
            scenario="scenario_name",
            file_name="custom_units.csv",
            unit_type="custom_type"
        )

    Notes:
        - The function loads custom units from the specified file within the given scenario and adds them to the world environment for simulation.
        - If the specified custom units file is not found, a warning is logged.
        - Each unique unit operator in the custom units is added to the world's unit operators.
        - The custom units are added to the world environment based on their type for use in simulations.
    """
    world.loop.run_until_complete(
        async_load_custom_units(
            world=world,
            inputs_path=inputs_path,
            scenario=scenario,
            file_name=file_name,
            unit_type=unit_type,
        )
    )


def run_learning(
    world: World,
    inputs_path: str,
    scenario: str,
    study_case: str,
    verbose: bool = False,
) -> None:
    """
    Train Deep Reinforcement Learning (DRL) agents to act in a simulated market environment.

    This function runs multiple episodes of simulation to train DRL agents, performs evaluation, and saves the best runs. It maintains the buffer and learned agents in memory to avoid resetting them with each new run.

    Args:
        world (World): An instance of the World class representing the simulation environment.
        inputs_path (str): The path to the folder containing input files necessary for the simulation.
        scenario (str): The name of the scenario for the simulation.
        study_case (str): The specific study case for the simulation.

    Note:
        - The function uses a ReplayBuffer to store experiences for training the DRL agents.
        - It iterates through training episodes, updating the agents and evaluating their performance at regular intervals.
        - Initial exploration is active at the beginning and is disabled after a certain number of episodes to improve the performance of DRL algorithms.
        - Upon completion of training, the function performs an evaluation run using the best policy learned during training.
        - The best policies are chosen based on the average reward obtained during the evaluation runs, and they are saved for future use.
    """
    from assume.reinforcement_learning.buffer import ReplayBuffer

    if not verbose:
        logger.setLevel(logging.WARNING)

    # remove csv path so that nothing is written while learning
    temp_csv_path = world.export_csv_path
    world.export_csv_path = ""

    # initialize policies already here to set the obs_dim and act_dim in the learning role
    actors_and_critics = None
    world.learning_role.initialize_policy(actors_and_critics=actors_and_critics)
    world.output_role.del_similar_runs()

    # check if we already stored policies for this simualtion
    save_path = world.learning_config["trained_policies_save_path"]

    if Path(save_path).is_dir():
        # we are in learning mode and about to train new policies, which might overwrite existing ones
        accept = input(
            f"{save_path=} exists - should we overwrite current learnings? (y/N) "
        )
        if not accept.lower().startswith("y"):
            # stop here - do not start learning or save anything
            raise AssumeException("don't overwrite existing strategies")

    # -----------------------------------------
    # Load scenario data to reuse across episodes
    scenario_data = load_config_and_create_forecaster(inputs_path, scenario, study_case)

    # -----------------------------------------
    # Information that needs to be stored across episodes, aka one simulation run
    inter_episodic_data = {
        "buffer": ReplayBuffer(
            buffer_size=int(world.learning_config.get("replay_buffer_size", 5e5)),
            obs_dim=world.learning_role.rl_algorithm.obs_dim,
            act_dim=world.learning_role.rl_algorithm.act_dim,
            n_rl_units=len(world.learning_role.rl_strats),
            device=world.learning_role.device,
            float_type=world.learning_role.float_type,
        ),
        "actors_and_critics": None,
        "max_eval": defaultdict(lambda: -1e9),
        "all_eval": defaultdict(list),
        "avg_all_eval": [],
        "episodes_done": 0,
        "eval_episodes_done": 0,
    }

    # -----------------------------------------

    validation_interval = min(
        world.learning_role.training_episodes,
        world.learning_config.get("validation_episodes_interval", 5),
    )

    eval_episode = 1

    for episode in tqdm(
        range(1, world.learning_role.training_episodes + 1),
        desc="Training Episodes",
    ):
        # TODO normally, loading twice should not create issues, somehow a scheduling issue is raised currently
        if episode != 1:
            setup_world(
                world=world,
                scenario_data=scenario_data,
                study_case=study_case,
                episode=episode,
            )

        # -----------------------------------------
        # Give the newly initliazed learning role the needed information across episodes
        world.learning_role.load_inter_episodic_data(inter_episodic_data)

        world.run()

        inter_episodic_data = world.learning_role.get_inter_episodic_data()
        inter_episodic_data["episodes_done"] = episode

        # evaluation run:
        if (
            episode % validation_interval == 0
            and episode
            >= world.learning_role.episodes_collecting_initial_experience
            + validation_interval
        ):
            world.reset()

            # load evaluation run
            setup_world(
                world=world,
                scenario_data=scenario_data,
                study_case=study_case,
                perform_evaluation=True,
                eval_episode=eval_episode,
            )

            world.learning_role.load_inter_episodic_data(inter_episodic_data)

            world.run()

            total_rewards = world.output_role.get_sum_reward()
            avg_reward = np.mean(total_rewards)
            # check reward improvement in evaluation run
            # and store best run in eval folder
            terminate = world.learning_role.compare_and_save_policies(
                {"avg_reward": avg_reward}
            )

            inter_episodic_data["eval_episodes_done"] = eval_episode

            # if we have not improved in the last x evaluations, we stop
            if terminate:
                break

            eval_episode += 1

        world.reset()

        # if at end of simulation save last policies
        if episode == (world.learning_role.training_episodes):
            world.learning_role.rl_algorithm.save_params(
                directory=f"{world.learning_role.trained_policies_save_path}/last_policies"
            )

        # container shutdown implicitly with new initialisation
    logger.info("################")
    logger.info("Training finished, Start evaluation run")
    world.export_csv_path = temp_csv_path

    # load scenario for evaluation

    setup_world(
        world=world,
        scenario_data=scenario_data,
        study_case=study_case,
        terminate_learning=True,
    )

    world.learning_role.load_inter_episodic_data(inter_episodic_data)


if __name__ == "__main__":
    data = read_grid(Path("examples/inputs/example_01d"))<|MERGE_RESOLUTION|>--- conflicted
+++ resolved
@@ -507,19 +507,8 @@
     # add the unit operators using unique unit operator names in the powerplants csv
     logger.info("Adding unit operators")
 
-<<<<<<< HEAD
     units = defaultdict(list)
     pwp_plants = read_units(
-=======
-    for company_name in set(all_operators):
-        if company_name == "Operator-RL" and world.learning_mode:
-            world.add_rl_unit_operator(id="Operator-RL")
-        else:
-            world.add_unit_operator(id=str(company_name))
-
-    # add the units to corresponding unit operators
-    add_units(
->>>>>>> 70547e66
         units_df=powerplant_units,
         unit_type="power_plant",
         forecaster=forecaster,
@@ -553,7 +542,10 @@
             await world.add_units_with_operator(op, op_units)
     else:
         for company_name in set(units.keys()):
-            await world.add_unit_operator(id=str(company_name))
+            if company_name == "Operator-RL" and world.learning_mode:
+                world.add_rl_unit_operator(id="Operator-RL")
+            else:
+                world.add_unit_operator(id=str(company_name))
 
         # add the units to corresponding unit operators
         for op, op_units in units.items():
