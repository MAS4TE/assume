import pandas as pd

from assume.strategies.base_strategy import BaseStrategy
from assume.units.base_unit import BaseUnit


class flexableEOM(BaseStrategy):
    def __init__(self):
        super().__init__()

        self.foresight = pd.Timedelta("12h")
        self.current_time = None

    def calculate_bids(
        self,
        unit: BaseUnit = None,
        operational_window: dict = None,
    ):
        bid_quantity_inflex, bid_price_inflex = 0, 0
        bid_quantity_flex, bid_price_flex = 0, 0

        if operational_window is not None:
            self.current_time = operational_window["window"]["start"]
            # =============================================================================
            # Powerplant is either on, or is able to turn on
            # Calculating possible bid amount
            # =============================================================================
            bid_quantity_inflex = operational_window["min_power"]["power"]

            marginal_cost_mr = operational_window["min_power"]["marginal_cost"]
            marginal_cost_flex = operational_window["max_power"]["marginal_cost"]
            # =============================================================================
            # Calculating possible price
            # =============================================================================
            if unit.current_status:
                bid_price_inflex = self.calculate_EOM_price_if_on(
                    unit, marginal_cost_mr, bid_quantity_inflex
                )
            else:
                bid_price_inflex = self.calculate_EOM_price_if_off(
                    unit, marginal_cost_flex, bid_quantity_inflex
                )

            if unit.total_heat_output[self.current_time] > 0:
                power_loss_ratio = (
                    unit.power_loss_chp[self.current_time]
                    / unit.total_heat_output[self.current_time]
                )
            else:
                power_loss_ratio = 0.0

            # Flex-bid price formulation
            if unit.current_status:
                bid_quantity_flex = (
                    operational_window["max_power"]["power"] - bid_quantity_inflex
                )
                bid_price_flex = (1 - power_loss_ratio) * marginal_cost_flex

        bids = [
            {"price": bid_price_inflex, "volume": bid_quantity_inflex},
            {"price": bid_price_flex, "volume": bid_quantity_flex},
        ]

        return bids

    def calculate_EOM_price_if_off(self, unit, marginal_cost_mr, bid_quantity_inflex):
        # The powerplant is currently off and calculates a startup markup as an extra
        # to the marginal cost
        # Calculating the average uninterrupted operating period
        av_operating_time = max(
            unit.mean_market_success, unit.min_operating_time, 1
        )  # 1 prevents division by 0

        starting_cost = self.get_starting_costs(time=unit.current_down_time, unit=unit)
        markup = starting_cost / av_operating_time / bid_quantity_inflex

        bid_price_inflex = min(marginal_cost_mr + markup, 3000.0)

        return bid_price_inflex

    def calculate_EOM_price_if_on(self, unit, marginal_cost_flex, bid_quantity_inflex):
        """
        Check the description provided by Thomas in last version, the average downtime is not available
        """
        if bid_quantity_inflex == 0:
            return 0

<<<<<<< HEAD
        t = unit.current_time
        min_down_time = max(unit.min_down_time, 1)

        starting_cost = self.get_starting_costs(time=min_down_time, unit=unit)
        
        price_reduction_restart = starting_cost / min_down_time / bid_quantity_mr
=======
        t = self.current_time

        starting_cost = self.get_starting_costs(time=unit.min_down_time, unit=unit)
        price_reduction_restart = (
            starting_cost / unit.min_down_time / bid_quantity_inflex
        )
>>>>>>> fe29daf3

        if unit.total_heat_output[t] > 0:
            heat_gen_cost = (
                unit.total_heat_output[t] * (unit.fuel_price["natural gas"][t] / 0.9)
            ) / bid_quantity_inflex
        else:
            heat_gen_cost = 0.0

        possible_revenue = self.get_possible_revenues(
            marginal_cost=marginal_cost_flex,
            unit=unit,
        )
        if possible_revenue >= 0 and unit.price_forecast[t] < marginal_cost_flex:
            marginal_cost_flex = 0

        bid_price_inflex = max(
            -price_reduction_restart - heat_gen_cost + marginal_cost_flex,
            -2999.00,
        )

        return bid_price_inflex

    def get_starting_costs(self, time, unit):
        if time < unit.downtime_hot_start:
            return unit.hot_start_cost

        elif time < unit.downtime_warm_start:
            return unit.warm_start_cost

        else:
            return unit.cold_start_cost

    def get_possible_revenues(self, marginal_cost, unit):
        t = self.current_time
        price_forecast = []

        if t + self.foresight > unit.price_forecast.index[-1]:
            price_forecast = unit.price_forecast.loc[t:]
        else:
            price_forecast = unit.price_forecast.loc[t : t + self.foresight]

        possible_revenue = sum(
            marketPrice - marginal_cost for marketPrice in price_forecast
        )

        return possible_revenue<|MERGE_RESOLUTION|>--- conflicted
+++ resolved
@@ -85,21 +85,12 @@
         if bid_quantity_inflex == 0:
             return 0
 
-<<<<<<< HEAD
         t = unit.current_time
         min_down_time = max(unit.min_down_time, 1)
 
         starting_cost = self.get_starting_costs(time=min_down_time, unit=unit)
         
         price_reduction_restart = starting_cost / min_down_time / bid_quantity_mr
-=======
-        t = self.current_time
-
-        starting_cost = self.get_starting_costs(time=unit.min_down_time, unit=unit)
-        price_reduction_restart = (
-            starting_cost / unit.min_down_time / bid_quantity_inflex
-        )
->>>>>>> fe29daf3
 
         if unit.total_heat_output[t] > 0:
             heat_gen_cost = (
