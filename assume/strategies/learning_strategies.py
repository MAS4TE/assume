--- conflicted
+++ resolved
@@ -153,83 +153,16 @@
         unit-specific values, depending on the strategy and unit-type.
         """
 
-<<<<<<< HEAD
-        # check if scaled observations are already available and if not prepare them
-=======
         # ensure scaled observations are prepared
->>>>>>> e96e33a4
         if not hasattr(self, "scaled_res_load_obs") or not hasattr(
             self, "scaled_prices_obs"
         ):
             self.prepare_observations(unit, market_id)
 
-<<<<<<< HEAD
-        # get the forecast length depending on the tme unit considered in the modelled unit
-        forecast_len = (self.foresight - 1) * unit.index.freq
-
-=======
->>>>>>> e96e33a4
         # =============================================================================
         # 1.1 Get the Observations, which are the basis of the action decision
         # =============================================================================
 
-<<<<<<< HEAD
-        # checks if we are at end of simulation horizon, since we need to change the forecast then
-        # for residual load and price forecast and scale them
-        if start + forecast_len > self.scaled_res_load_obs.index[-1]:
-            scaled_res_load_forecast = self.scaled_res_load_obs.loc[start:]
-
-            scaled_res_load_forecast = np.concatenate(
-                [
-                    scaled_res_load_forecast,
-                    self.scaled_res_load_obs.iloc[
-                        : self.foresight - len(scaled_res_load_forecast)
-                    ],
-                ]
-            )
-
-        else:
-            scaled_res_load_forecast = self.scaled_res_load_obs.loc[
-                start : start + forecast_len
-            ]
-
-        if start + forecast_len > self.scaled_prices_obs.index[-1]:
-            scaled_price_forecast = self.scaled_prices_obs.loc[start:]
-            scaled_price_forecast = np.concatenate(
-                [
-                    scaled_price_forecast,
-                    self.scaled_prices_obs.iloc[
-                        : self.foresight - len(scaled_price_forecast)
-                    ],
-                ]
-            )
-
-        else:
-            scaled_price_forecast = self.scaled_prices_obs.loc[
-                start : start + forecast_len
-            ]
-
-        # collect historical past market clearing prices
-        actual_price = unit.outputs["energy_accepted_price"]
-        if start - forecast_len < actual_price.index[0]:
-            # Not enough historical data, use available actual prices and prepend forecasted values for missing past data
-            actual_price_history = actual_price.loc[:start] / self.max_bid_price
-            missing_values = self.foresight - len(actual_price_history)
-
-            if missing_values > 0:
-                forecasted_prices = self.scaled_prices_obs.iloc[:missing_values]
-                actual_price_history = np.concatenate(
-                    [forecasted_prices, actual_price_history]
-                )
-
-        else:
-            # Sufficient historical data exists, collect past actual prices
-            actual_price_history = (
-                actual_price.loc[start - forecast_len : start] / self.max_bid_price
-            )
-
-        # individual observations depending on the specific unit type and strategy
-=======
         # --- 1. Forecasted residual load and price (forward-looking) ---
         scaled_res_load_forecast = self.scaled_res_load_obs.window(
             start, self.foresight, direction="forward"
@@ -247,7 +180,6 @@
         )
 
         # --- 3. Invidial observations ---
->>>>>>> e96e33a4
         individual_observations = self.get_individual_observations(unit, start)
 
         # concat all observations into one array
@@ -255,11 +187,7 @@
             [
                 scaled_res_load_forecast,
                 scaled_price_forecast,
-<<<<<<< HEAD
-                actual_price_history,
-=======
                 scaled_price_history,
->>>>>>> e96e33a4
                 individual_observations,
             ]
         )
@@ -292,8 +220,6 @@
             Strategy and unit-specific observations.
         """
 
-<<<<<<< HEAD
-=======
         return np.array([])
 
     def get_actions(self, next_observation):
@@ -352,7 +278,6 @@
 
         return curr_action, noise
 
->>>>>>> e96e33a4
 
 class RLStrategy(BaseLearningStrategy):
     """
@@ -618,12 +543,8 @@
             The last two values in the observation vector represent the total capacity
             and marginal cost, scaled by maximum power and bid price, respectively.
         """
-<<<<<<< HEAD
-        # get last accepted bid volume and the current marginal costs of the unit
-=======
 
         # --- Current volume & marginal cost ---
->>>>>>> e96e33a4
         current_volume = unit.get_output_before(start)
         current_costs = unit.calculate_marginal_cost(start, current_volume)
 
