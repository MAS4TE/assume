--- conflicted
+++ resolved
@@ -33,11 +33,8 @@
     NaiveStrategy,
     flexableCRMStorage,
     flexableEOM,
-<<<<<<< HEAD
+    flexableEOMStorage,
     RLStrategy,
-=======
-    flexableEOMStorage,
->>>>>>> 2558dc7e
 )
 from assume.units import Demand, HeatPump, PowerPlant, StorageUnit
 
@@ -89,11 +86,8 @@
             "flexable_eom_storage": flexableEOMStorage,
             "naive_neg_reserve": NaiveNegReserveStrategy,
             "naive_pos_reserve": NaivePosReserveStrategy,
-<<<<<<< HEAD
+            "flexable_crm_storage": flexableCRMStorage,
             "rl_strategy": RLStrategy,
-=======
-            "flexable_crm_storage": flexableCRMStorage,
->>>>>>> 2558dc7e
         }
         self.clearing_mechanisms = {
             "pay_as_clear": pay_as_clear,
@@ -267,7 +261,6 @@
                 market_config=market_config,
             )
 
-<<<<<<< HEAD
         # add making price forecast
         forecast_role = ForecastProvider(
             config["markets_config"].items(),
@@ -292,9 +285,6 @@
         )
 
         # add the unit operators using unique unit operator names in the powerplants csv
-=======
-        # add the unit operators using unique unit operator names in the powerplants and heatpumps csv
->>>>>>> 2558dc7e
         self.logger.info("Adding unit operators")
         all_operators = np.concatenate(
             [
