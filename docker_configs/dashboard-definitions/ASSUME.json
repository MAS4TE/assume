--- conflicted
+++ resolved
@@ -24,7 +24,7 @@
   "editable": true,
   "fiscalYearStartMonth": 0,
   "graphTooltip": 0,
-  "id": 1,
+  "id": 2,
   "links": [],
   "liveNow": false,
   "panels": [
@@ -237,11 +237,24 @@
       "type": "piechart"
     },
     {
+      "collapsed": false,
+      "gridPos": {
+        "h": 1,
+        "w": 24,
+        "x": 0,
+        "y": 16
+      },
+      "id": 30,
+      "panels": [],
+      "title": "Market Data",
+      "type": "row"
+    },
+    {
       "datasource": {
         "type": "postgres",
         "uid": "P7B13B9DF907EC40C"
       },
-      "description": "Shows installed storage capacities in the simulation based on the technology",
+      "description": "Shows installed capacities in the simulation based on the fuel type",
       "fieldConfig": {
         "defaults": {
           "color": {
@@ -263,9 +276,9 @@
         "h": 11,
         "w": 12,
         "x": 11,
-        "y": 16
-      },
-      "id": 59,
+        "y": 17
+      },
+      "id": 42,
       "options": {
         "displayLabels": [
           "value",
@@ -345,19 +358,6 @@
       ],
       "title": "Installed Generation Capacities",
       "type": "piechart"
-    },
-    {
-      "collapsed": false,
-      "gridPos": {
-        "h": 1,
-        "w": 24,
-        "x": 0,
-        "y": 27
-      },
-      "id": 30,
-      "panels": [],
-      "title": "Market Data",
-      "type": "row"
     },
     {
       "datasource": {
@@ -530,8 +530,7 @@
             "mode": "absolute",
             "steps": [
               {
-                "color": "green",
-                "value": null
+                "color": "green"
               },
               {
                 "color": "red",
@@ -691,8 +690,7 @@
             "mode": "absolute",
             "steps": [
               {
-                "color": "green",
-                "value": null
+                "color": "green"
               },
               {
                 "color": "red",
@@ -866,8 +864,7 @@
             "mode": "absolute",
             "steps": [
               {
-                "color": "green",
-                "value": null
+                "color": "green"
               },
               {
                 "color": "red",
@@ -877,32 +874,7 @@
           },
           "unit": "megwatt"
         },
-        "overrides": [
-          {
-            "__systemRef": "hideSeriesFrom",
-            "matcher": {
-              "id": "byNames",
-              "options": {
-                "mode": "exclude",
-                "names": [
-                  "volume Schwarzenbachwerk_1"
-                ],
-                "prefix": "All except:",
-                "readOnly": true
-              }
-            },
-            "properties": [
-              {
-                "id": "custom.hideFrom",
-                "value": {
-                  "legend": false,
-                  "tooltip": false,
-                  "viz": true
-                }
-              }
-            ]
-          }
-        ]
+        "overrides": []
       },
       "gridPos": {
         "h": 8,
@@ -1140,8 +1112,7 @@
             "mode": "absolute",
             "steps": [
               {
-                "color": "green",
-                "value": null
+                "color": "green"
               },
               {
                 "color": "red",
@@ -1311,11 +1282,7 @@
         "h": 1,
         "w": 24,
         "x": 0,
-<<<<<<< HEAD
         "y": 67
-=======
-        "y": 56
->>>>>>> ed449e7b
       },
       "id": 39,
       "panels": [],
@@ -1332,11 +1299,7 @@
         "h": 3,
         "w": 24,
         "x": 0,
-<<<<<<< HEAD
         "y": 68
-=======
-        "y": 57
->>>>>>> ed449e7b
       },
       "id": 35,
       "options": {
@@ -1430,8 +1393,7 @@
             "mode": "absolute",
             "steps": [
               {
-                "color": "green",
-                "value": null
+                "color": "green"
               },
               {
                 "color": "red",
@@ -1447,11 +1409,7 @@
         "h": 9,
         "w": 18,
         "x": 0,
-<<<<<<< HEAD
         "y": 71
-=======
-        "y": 60
->>>>>>> ed449e7b
       },
       "id": 36,
       "options": {
@@ -1545,11 +1503,7 @@
         "h": 9,
         "w": 6,
         "x": 18,
-<<<<<<< HEAD
         "y": 71
-=======
-        "y": 60
->>>>>>> ed449e7b
       },
       "id": 37,
       "options": {
@@ -1610,12 +1564,71 @@
         "x": 0,
         "y": 80
       },
-      "id": 56,
+      "id": 44,
       "panels": [],
       "repeat": "Storage_Units",
       "repeatDirection": "h",
       "title": "Storage units data $Storage_Units",
       "type": "row"
+    },
+    {
+      "datasource": {
+        "type": "postgres",
+        "uid": "P7B13B9DF907EC40C"
+      },
+      "description": "",
+      "gridPos": {
+        "h": 3,
+        "w": 24,
+        "x": 0,
+        "y": 81
+      },
+      "id": 45,
+      "options": {
+        "code": {
+          "language": "plaintext",
+          "showLineNumbers": false,
+          "showMiniMap": false
+        },
+        "content": "# Unit Specific Data\n\nFor the chosen market and the chosen storage unit here the dispatch is displayed.",
+        "mode": "markdown"
+      },
+      "pluginVersion": "9.2.15",
+      "targets": [
+        {
+          "datasource": {
+            "type": "postgres",
+            "uid": "P7B13B9DF907EC40C"
+          },
+          "format": "time_series",
+          "group": [],
+          "metricColumn": "none",
+          "rawQuery": false,
+          "rawSql": "SELECT\n  \"Timestamp\" AS \"time\",\n  volume\nFROM demand_meta\nWHERE\n  $__timeFilter(\"Timestamp\")\nORDER BY 1",
+          "refId": "A",
+          "select": [
+            [
+              {
+                "params": [
+                  "volume"
+                ],
+                "type": "column"
+              }
+            ]
+          ],
+          "table": "demand_meta",
+          "timeColumn": "\"Timestamp\"",
+          "timeColumnType": "timestamp",
+          "where": [
+            {
+              "name": "$__timeFilter",
+              "params": [],
+              "type": "macro"
+            }
+          ]
+        }
+      ],
+      "type": "text"
     },
     {
       "datasource": {
@@ -1662,8 +1675,7 @@
             "mode": "absolute",
             "steps": [
               {
-                "color": "green",
-                "value": null
+                "color": "green"
               },
               {
                 "color": "red",
@@ -1679,9 +1691,9 @@
         "h": 9,
         "w": 18,
         "x": 0,
-        "y": 81
-      },
-      "id": 54,
+        "y": 84
+      },
+      "id": 46,
       "options": {
         "legend": {
           "calcs": [],
@@ -1704,7 +1716,7 @@
           "group": [],
           "metricColumn": "none",
           "rawQuery": true,
-          "rawSql": "SELECT\n  $__timeGroupAlias(datetime,$__interval),\n  power AS \"power\",\n  unit_id\nFROM unit_dispatch\nWHERE\n  $__timeFilter(datetime) AND\n  simulation = '$simulation' AND\n  unit_id = $Storage_Units\nGROUP BY 1, unit_id, power\nORDER BY 1",
+          "rawSql": "SELECT\n  $__timeGroupAlias(datetime,$__interval),\n  power AS \"power\",\n  unit_id,\n  market_id\nFROM market_dispatch\nWHERE\n  $__timeFilter(datetime) AND\n  simulation = '$simulation' AND\n  unit_id in ($Storage_Units)\nGROUP BY 1, unit_id, power, market_id\nORDER BY 1",
           "refId": "A",
           "select": [
             [
@@ -1726,6 +1738,39 @@
               "type": "macro"
             }
           ]
+        },
+        {
+          "datasource": {
+            "type": "postgres",
+            "uid": "P7B13B9DF907EC40C"
+          },
+          "format": "time_series",
+          "group": [],
+          "hide": false,
+          "metricColumn": "none",
+          "rawQuery": true,
+          "rawSql": "SELECT\n  $__timeGroupAlias(index,$__interval),\n  power AS \"dispatch\",\n  unit\nFROM unit_dispatch\nWHERE\n  $__timeFilter(index) AND\n  simulation = '$simulation' AND\n  unit in ($Storage_Units)\nGROUP BY 1, unit, power\nORDER BY 1",
+          "refId": "B",
+          "select": [
+            [
+              {
+                "params": [
+                  "power"
+                ],
+                "type": "column"
+              }
+            ]
+          ],
+          "table": "market_dispatch",
+          "timeColumn": "datetime",
+          "timeColumnType": "timestamp",
+          "where": [
+            {
+              "name": "$__timeFilter",
+              "params": [],
+              "type": "macro"
+            }
+          ]
         }
       ],
       "title": "Unitwise Dispatch",
@@ -1740,11 +1785,11 @@
         "h": 9,
         "w": 6,
         "x": 18,
-        "y": 81
-      },
-      "id": 58,
+        "y": 84
+      },
+      "id": 47,
       "options": {
-        "content": "### General Information\n\nName: {{index}} <br>\nTechnology: {{technology}} <br>\n\n### Technical Specifications\nMaximum Power discharge: {{max_power_discharge}} MW <br>\nMinimum Power discharge: {{min_power_discharge}} MW <br>\nEfficiency discharge: {{efficiency_discharge}} <br>\n\nMaximum Power charge: {{max_power_charge}} MW <br>\nMinimum Power charge: {{min_power_charge}} MW <br>\nEfficiency charge: {{efficiency_charge}} <br>\n\n##### Unit Operator: {{unit_operator}}\n  ",
+        "content": "### General Information\n\nName: {{index}} <br>\nTechnology: {{technology}} <br>\n\n### Technical Specifications\nEmissions: {{emission_factor}} t/MWh <br>\nMaximum Power Disharge: {{max_power_discharge}} MW <br>\nMinimum Power Discharge: {{min_power_discharge}} MW <br>\nEfficiency Discharge: {{efficiency_discharge}} <br>\n\nMaximum Power Charge: {{max_power_charge}} MW <br>\nMinimum Power Charge: {{min_power_charge}} MW <br>\nEfficiency Charge: {{efficiency_charge}} <br>\n\n##### Unit Operator: {{unit_operator}}\n  ",
         "defaultContent": "The query didn't return any results.",
         "editor": {
           "format": "auto",
@@ -1802,15 +1847,9 @@
     "list": [
       {
         "current": {
-<<<<<<< HEAD
-          "selected": true,
-          "text": "crm_case",
-          "value": "crm_case"
-=======
           "selected": false,
-          "text": "policy_case_01",
-          "value": "policy_case_01"
->>>>>>> ed449e7b
+          "text": "base_case_2019",
+          "value": "base_case_2019"
         },
         "datasource": {
           "type": "postgres",
@@ -1833,8 +1872,8 @@
       {
         "current": {
           "selected": false,
-          "text": "LTM",
-          "value": "LTM"
+          "text": "EOM",
+          "value": "EOM"
         },
         "datasource": {
           "type": "postgres",
@@ -1856,14 +1895,8 @@
       },
       {
         "current": {
-          "selected": false,
+          "selected": true,
           "text": [
-<<<<<<< HEAD
-            "HKW ELTMANN"
-          ],
-          "value": [
-            "HKW ELTMANN"
-=======
             "GKM 9",
             "KKW ISAR 2",
             "NEURATH F"
@@ -1872,7 +1905,6 @@
             "GKM 9",
             "KKW ISAR 2",
             "NEURATH F"
->>>>>>> ed449e7b
           ]
         },
         "datasource": {
@@ -1896,11 +1928,7 @@
       },
       {
         "current": {
-<<<<<<< HEAD
           "selected": true,
-=======
-          "selected": false,
->>>>>>> ed449e7b
           "text": [
             "demand_DE"
           ],
@@ -1929,68 +1957,16 @@
       },
       {
         "current": {
-          "selected": true,
-          "text": [
-            "Bleiloch",
-            "Erzhausen",
-            "Geesthacht",
-            "Glems",
-            "Goldisthal",
-            "Happurg",
-            "Hohenwarte I",
-            "Hohenwarte II",
-            "HÃ¤usern",
-            "Koepchenwerk Herdecke II",
-            "Langenprozelten",
-            "Leitzach I",
-            "Leitzach II",
-            "Markersbach",
-            "Reisach - Rabenleite",
-            "RÃ¶nkhausen",
-            "Schwarzenbachwerk",
-            "SÃ¤ckingen",
-            "TanzmÃ¼hle - Rabenleite",
-            "Waldeck I",
-            "Waldeck II",
-            "Waldshut",
-            "Wehr",
-            "Wendefurth",
-            "Witznau"
-          ],
-          "value": [
-            "Bleiloch",
-            "Erzhausen",
-            "Geesthacht",
-            "Glems",
-            "Goldisthal",
-            "Happurg",
-            "Hohenwarte I",
-            "Hohenwarte II",
-            "HÃ¤usern",
-            "Koepchenwerk Herdecke II",
-            "Langenprozelten",
-            "Leitzach I",
-            "Leitzach II",
-            "Markersbach",
-            "Reisach - Rabenleite",
-            "RÃ¶nkhausen",
-            "Schwarzenbachwerk",
-            "SÃ¤ckingen",
-            "TanzmÃ¼hle - Rabenleite",
-            "Waldeck I",
-            "Waldeck II",
-            "Waldshut",
-            "Wehr",
-            "Wendefurth",
-            "Witznau"
-          ]
+          "selected": false,
+          "text": "TanzmÃ¼hle - Rabenleite",
+          "value": "TanzmÃ¼hle - Rabenleite"
         },
         "datasource": {
           "type": "postgres",
           "uid": "P7B13B9DF907EC40C"
         },
         "definition": "SELECT index\nFROM storage_meta\nwhere simulation = '$simulation';",
-        "description": "Can choose which units we want to display ",
+        "description": "Can choose which storage units we want to display ",
         "hide": 0,
         "includeAll": false,
         "label": "",
@@ -2007,13 +1983,13 @@
     ]
   },
   "time": {
-    "from": "2018-12-30T23:00:00.000Z",
-    "to": "2019-01-07T22:59:59.000Z"
+    "from": "2018-12-31T23:00:00.000Z",
+    "to": "2019-01-11T23:00:00.000Z"
   },
   "timepicker": {},
   "timezone": "",
   "title": "ASSUME with storages",
-  "uid": "cBayDhwVk",
+  "uid": "da5hSKlVz",
   "version": 2,
   "weekStart": ""
 }