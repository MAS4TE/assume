--- conflicted
+++ resolved
@@ -103,11 +103,7 @@
             demand=demand_timeseries,
             storage_use_cases=["eeg", "wholesale", "community", "home"],
         )
-<<<<<<< HEAD
-        pricer.optimize(solver="appsi_highs")
-=======
         pricer.optimize(solver=get_supported_solver("gurobi"))
->>>>>>> 040d30f4
         baseline_cost = pricer.model.objective()
 
         storages_values[self.baseline_storage] = baseline_cost
@@ -124,11 +120,7 @@
             )
 
             # run the optimization
-<<<<<<< HEAD
-            pricer.optimize(solver="appsi_highs")
-=======
             pricer.optimize(solver=get_supported_solver("gurobi"))
->>>>>>> 040d30f4
 
             # minimum cost in this scenario is the objective of the optimization model
             # we're optimizing energy dispatch to potential storage to minimize costs, thus
